name: Test on Linux

on:
  push:
    # Prevent duplicate runs of this workflow on our own internal PRs.
    branches:
      - main
      - next/*
  pull_request:
    branches:
      - main
      - next/*
jobs:
  build:
    runs-on: ubuntu-latest

    strategy:
      matrix:
        node-version: [ 12.x, 14.x, 16.x ]
        rust-toolchain: [ stable, beta, nightly ]

    steps:
      - uses: actions/checkout@v2
      - name: Use Rust ${{ matrix.rust-toolchain }}
        uses: actions-rs/toolchain@v1
        with:
          toolchain: ${{ matrix.rust-toolchain }}
      - name: Use Node.js ${{ matrix.node-version }}
<<<<<<< HEAD
        uses: actions/setup-node@v1
        with:
          node-version: ${{ matrix.node-version }}
      - name: install build-essential
        run: sudo apt-get install -y build-essential
      - name: run cargo test
        run: xvfb-run --auto-servernum cargo neon-test -- --nocapture
      - name: run CLI test
        working-directory: ./create-neon
        run: npm test
=======
        uses: actions/setup-node@v2
        with:
          node-version: ${{ matrix.node-version }}
      - name: Use npm v8
        run: npm install -g npm@8
      - name: install build-essential
        run: sudo apt-get install -y build-essential
      - name: npm install workspace
        run: npm install
      - name: run tests
        run: xvfb-run --auto-servernum npm test -- --nocapture
>>>>>>> 25f0b72c
<|MERGE_RESOLUTION|>--- conflicted
+++ resolved
@@ -10,14 +10,15 @@
     branches:
       - main
       - next/*
+
 jobs:
   build:
     runs-on: ubuntu-latest
 
     strategy:
       matrix:
-        node-version: [ 12.x, 14.x, 16.x ]
-        rust-toolchain: [ stable, beta, nightly ]
+        node-version: [12.x, 14.x, 16.x]
+        rust-toolchain: [stable, beta, nightly]
 
     steps:
       - uses: actions/checkout@v2
@@ -26,18 +27,6 @@
         with:
           toolchain: ${{ matrix.rust-toolchain }}
       - name: Use Node.js ${{ matrix.node-version }}
-<<<<<<< HEAD
-        uses: actions/setup-node@v1
-        with:
-          node-version: ${{ matrix.node-version }}
-      - name: install build-essential
-        run: sudo apt-get install -y build-essential
-      - name: run cargo test
-        run: xvfb-run --auto-servernum cargo neon-test -- --nocapture
-      - name: run CLI test
-        working-directory: ./create-neon
-        run: npm test
-=======
         uses: actions/setup-node@v2
         with:
           node-version: ${{ matrix.node-version }}
@@ -48,5 +37,4 @@
       - name: npm install workspace
         run: npm install
       - name: run tests
-        run: xvfb-run --auto-servernum npm test -- --nocapture
->>>>>>> 25f0b72c
+        run: xvfb-run --auto-servernum npm test -- --nocapture